use std::{
    fs::File,
    io::BufReader,
    path::PathBuf,
    process::{Child, Command},
    sync::{
        mpsc::{self, channel, Receiver, Sender},
        Arc, Mutex,
    },
    thread::spawn,
    time::Duration,
};

use anyhow::Error;
use egui::{style::ScrollStyle, ScrollArea};
use filters_widget::{FilterChain, FlitersWidget, SelectedVideoItem};
use log::{debug, error};
use rea_rs::{
<<<<<<< HEAD
    socket::{Broadcaster, SocketHandle},
    ControlSurface, ExtState, Project, Reaper,
};
=======
    socket::{self, Broadcaster, SocketHandle},
    ControlSurface, ExtState, Mutable, Project, Reaper, Track, WithReaperPtr, GUID,
};
use render_widget::RenderJob;
>>>>>>> 8bb72df0
use serde::{Deserialize, Serialize};

use super::{
    base::{get_filters, SerializedFilter, TimeLine},
    base_types::{framerate_from_video, Resolution},
    options::{Encoder, Muxer, Opt, ParsedFilter},
    parser::{
        check_parsed_paths, encoders_path, filters_path, muxers_path, parse_all, ParsingProgress,
    },
    RenderSettings,
};
<<<<<<< HEAD
use crate::LevitanusError;
use render_settings::{render_settings, RenderSettingsWidget};
use small_widgets::widget_parser;
=======
use crate::{
    ffmpeg::base::{build_render_timelines, set_filters},
    LevitanusError,
};
>>>>>>> 8bb72df0

mod filters_widget;
mod render_settings;
mod render_widget;
mod small_widgets;

pub static PERSIST: bool = true;
pub static BACKEND_ID_STRING: &str = "LevitanusFfmpegGui";
pub static SOCKET_ADDRESS: &str = "127.0.0.1:49332";
pub static EXT_SECTION: &str = "Levitanus";
pub static EXT_STATE_KEY: &str = "FFMPEG_FrontState";

#[derive(Debug, Serialize, Deserialize, Clone)]
enum IppMessage {
    Init,
    State(State),
    Shutdown,
    GetCurrentVideoItem,
    SetCurrentVideoItem(PathBuf),
    BuildRenderSequence(RenderSettings),
    RenderSequence(Vec<TimeLine>),
    OnSelectedVideoItem(SelectedVideoItem),
    UpdateFilters(SelectedVideoItem),
}

#[derive(Debug)]
pub struct Backend {
    front: Child,
    sockets: Arc<Mutex<Vec<SocketHandle<IppMessage>>>>,
    broadcaster: Broadcaster,
    last_video_item_guid: Option<GUID>,
    last_video_item_selection: bool,
}
impl Backend {
    pub fn new() -> anyhow::Result<Backend> {
        let front =
            Command::new("/home/levitanus/gits/reaper-levitanus/target/debug/front").spawn()?;
        let (sockets, broadcaster) = rea_rs::socket::spawn_server(SOCKET_ADDRESS);
        Ok(Backend {
            front,
            sockets,
            broadcaster,
            last_video_item_guid: None,
            last_video_item_selection: false,
        })
    }
    fn ext_state(pr: &Project) -> ExtState<State, Project> {
        ExtState::new(EXT_SECTION, EXT_STATE_KEY, None, PERSIST, pr, None)
    }
<<<<<<< HEAD
=======
    fn get_current_video_item(&self) -> Option<PathBuf> {
        if let Some(guid) = self.last_video_item_guid {
            let rpr = Reaper::get();
            let pr = rpr.current_project();
            if let Some(item) = pr.iter_items().find(|it| it.guid() == guid) {
                if let Some(source) = item.active_take().source() {
                    return Some(source.filename());
                }
            }
        }
        None
    }
>>>>>>> 8bb72df0
}
impl Drop for Backend {
    fn drop(&mut self) {
        self.broadcaster.shutdown().ok();
        self.front.kill().ok();
    }
}
impl Backend {}
impl ControlSurface for Backend {
    fn run(&mut self) -> anyhow::Result<()> {
        if self.sockets.is_poisoned() {
            self.stop();
            if let Err(e) = self.sockets.lock() {
                return Err(LevitanusError::Poison(e.to_string()).into());
            }
        }
        let mut clients = match self.sockets.lock() {
            Ok(m) => m,
            Err(e) => return Err(LevitanusError::Poison(e.to_string()).into()),
        };

        let rpr = Reaper::get();
<<<<<<< HEAD
        let pr = rpr.current_project();
=======
        let mut pr = rpr.current_project();
        if let Some(item) = pr.get_selected_item_mut(0) {
            if match self.last_video_item_guid {
                None => true,
                Some(guid) => item.guid() != guid || self.last_video_item_selection == false,
            } {
                self.last_video_item_selection = true;
                if let Some(source) = item.active_take().source() {
                    if source.type_string() == "VIDEO" {
                        self.last_video_item_guid = Some(item.guid());
                        let imm_pr = rpr.current_project();
                        let track = Track::<Mutable>::new(&imm_pr, item.track().get());
                        let track_name = format!("{}: {}", track.index() + 1, track.name());
                        let track_guid = track.guid().to_string();
                        let item_name = item.active_take().name();
                        let item_guid = item.guid().to_string();
                        let track_filters = get_filters(&track);
                        let item_filters = get_filters(&item);
                        for client in clients.iter() {
                            client.send(IppMessage::OnSelectedVideoItem(SelectedVideoItem {
                                track_name: track_name.clone(),
                                track_guid: track_guid.clone(),
                                track_filters: track_filters.clone(),
                                item_name: item_name.clone(),
                                item_guid: item_guid.clone(),
                                item_filters: item_filters.clone(),
                            }))?;
                        }
                    }
                }
            }
        } else {
            self.last_video_item_selection = false;
        }
>>>>>>> 8bb72df0

        let mut shutdown = false;

        for client in clients.iter_mut() {
            for message in client.try_iter() {
<<<<<<< HEAD
                debug!("server recieved a message: {:#?}", message);
=======
                // debug!("server recieved a message: {:#?}", message);
>>>>>>> 8bb72df0
                match message {
                    IppMessage::Init => client.send(IppMessage::State(
                        Self::ext_state(&pr).get()?.unwrap_or(State::default()),
                    ))?,
<<<<<<< HEAD
                    IppMessage::State(msg) => Self::ext_state(&pr).set(msg),
=======
                    IppMessage::State(msg) => {
                        let mut state = Self::ext_state(&pr);
                        if state.get()?.unwrap_or(State::default()) != msg {
                            state.set(msg);
                            pr.mark_dirty();
                        }
                    }
>>>>>>> 8bb72df0
                    IppMessage::Shutdown => shutdown = true,
                    IppMessage::GetCurrentVideoItem => {
                        if let Some(file) = self.get_current_video_item() {
                            client.send(IppMessage::SetCurrentVideoItem(file))?
                        }
                    }
                    IppMessage::SetCurrentVideoItem(_) => error!("recieved current video item"),
                    IppMessage::BuildRenderSequence(s) => {
                        client.send(IppMessage::RenderSequence(build_render_timelines(&s)?))?
                    }
                    IppMessage::RenderSequence(_) => error!("recieved render_sequence on back-end"),
                    IppMessage::OnSelectedVideoItem(_) => {
                        error!("recieved OnSelectedVideoItem on back-end")
                    }
                    IppMessage::UpdateFilters(item) => {
                        // debug!("recieved UpdateFilters{:#?}", item);
                        for tr_index in 0..pr.n_tracks() {
                            // let tr_guid = GUID::from_string(item.track_guid.clone())?;
                            // let it_guid = GUID::from_string(item.item_guid.clone())?;
                            let mut tr = pr
                                .get_track_mut(tr_index)
                                .expect("no track with te given index");
                            // debug!("trck guid: {}", tr.guid().to_string());
                            if tr.guid().to_string() == item.track_guid {
                                for idx in 0..tr.n_items() {
                                    let mut tr_item = tr
                                        .get_item(idx)
                                        .expect(&format!("no item with index {}", idx));
                                    // debug!("item guid: {}", tr_item.guid().to_string());
                                    if tr_item.guid().to_string() == item.item_guid {
                                        set_filters(&mut tr_item, item.item_filters.clone());
                                        set_filters(&mut tr, item.track_filters.clone());
                                        return Ok(());
                                    }
                                }
                            }
                        }
                        return Err(LevitanusError::KeyError(
                            "Project".to_string(),
                            format!("track: {}, item: {}", item.track_name, item.item_name),
                        )
                        .into());
                    }
                }
            }
        }
        if shutdown {
            drop(clients);
            self.stop();
        }
        Ok(())
    }
    fn get_type_string(&self) -> String {
        BACKEND_ID_STRING.to_string()
    }
    fn get_desc_string(&self) -> String {
        "ffmpeg back-end subprocess, that communicates with front-end".to_string()
    }
}

<<<<<<< HEAD
#[derive(Debug, Clone, Serialize, Deserialize, Lens)]
struct State {
    json_path: PathBuf,
    render_settings: RenderSettings,
=======
#[derive(Debug, Serialize, Deserialize, Clone)]
enum StateMessage {
    Muxer(Muxer),
    MuxerOptions(Vec<Opt>),
}

#[derive(Debug, Clone, Serialize, Deserialize, PartialEq)]
struct State {
    json_path: PathBuf,
    render_settings: RenderSettings,
    parallel_render: bool,
    master_filters: Vec<SerializedFilter>,
>>>>>>> 8bb72df0
}
impl Default for State {
    fn default() -> Self {
        let rpr = Reaper::get();
        let json_path = PathBuf::from(rpr.get_resource_path().expect("can not get resource path"))
            .join("Data")
            .join("reaper-levitanus");
        State {
            json_path,
            render_settings: RenderSettings::default(),
<<<<<<< HEAD
=======
            parallel_render: true,
            master_filters: Vec::new(),
>>>>>>> 8bb72df0
        }
    }
}

#[derive(Debug)]
enum ExitCode {
    Shutdown,
    Error(String),
}

#[derive(Debug)]
enum FrontMessage {
    Parse,
    Exit,
    Error(String),
    AlternativeValue(String),
    GetResolution,
    GetFrameRate,
    Render,
    UpdateFilters(FilterChain),
}

#[derive(Debug)]
struct Front {
    state: State,
    socket: SocketHandle<IppMessage>,
<<<<<<< HEAD
=======
    exit_code: Option<ExitCode>,
    msg_rx: Receiver<FrontMessage>,
    msg_tx: Sender<FrontMessage>,
    parsing_progress: ParsingProgress,
>>>>>>> 8bb72df0
    parser_channel: Option<Receiver<ParsingProgress>>,
    render_jobs: Vec<RenderJob>,
    alternative_value: String,
    muxers: Vec<Muxer>,
<<<<<<< HEAD
    widgets: Widgets,
}
#[derive(Debug, Lens)]
struct Widgets {
    parsing_progress: ParsingProgress,
    render_settings: render_settings::RenderSettingsWidget,
}
impl Widgets {
    fn new(parsing_progress: ParsingProgress, render_settings: RenderSettingsWidget) -> Self {
        Self {
            parsing_progress,
            render_settings,
        }
    }
=======
    encoders: Vec<Encoder>,
    filters: Vec<ParsedFilter>,
    filters_widget: FlitersWidget,
>>>>>>> 8bb72df0
}
impl Front {
    fn new(gui_state: State, socket: SocketHandle<IppMessage>) -> Self {
        let parsing_progress = match check_parsed_paths(gui_state.json_path.clone()) {
            true => ParsingProgress::Result(Ok(())),
            false => ParsingProgress::Unparsed,
        };
        let muxers = Self::build_muxers_list(&gui_state.json_path, &parsing_progress)
<<<<<<< HEAD
            .expect("can not build muxers list");
        let widgets = Widgets::new(
            parsing_progress,
            RenderSettingsWidget::new(&gui_state.render_settings, &muxers),
        );
=======
            .expect("can not build muxers list")
            .into_iter()
            .filter(|mux| mux.video_codec.is_some() && mux.extensions.is_some())
            .collect();
        let encoders = Self::build_encoders_list(&gui_state.json_path, &parsing_progress)
            .expect("can not build encoders list");
        let filters = Self::build_filters_list(&gui_state.json_path, &parsing_progress)
            .expect("can not build filters list");

        let (msg_tx, msg_rx) = channel();
>>>>>>> 8bb72df0
        Self {
            state: gui_state,
            socket,
<<<<<<< HEAD
=======
            exit_code: None,
            msg_rx,
            msg_tx,
            parsing_progress,
>>>>>>> 8bb72df0
            parser_channel: None,
            render_jobs: Vec::new(),
            alternative_value: String::default(),
            muxers,
<<<<<<< HEAD
            widgets,
=======
            encoders,
            filters,
            filters_widget: FlitersWidget::new(),
>>>>>>> 8bb72df0
        }
    }
    fn parse(&mut self) {
        let (tx, rx) = mpsc::channel::<ParsingProgress>();
        self.parser_channel = Some(rx);
        self.parsing_progress = ParsingProgress::Progress(0.0);
        let path = self.state.json_path.clone();
        spawn(move || {
            parse_all(path, tx).expect("can not parse all");
        });
    }
    fn build_muxers_list(
        json_path: &PathBuf,
        progress: &ParsingProgress,
    ) -> anyhow::Result<Vec<Muxer>> {
        match progress {
            ParsingProgress::Result(Ok(_)) => {
                let file = File::open(muxers_path(json_path))?;
                let reader = BufReader::new(file);
                Ok(serde_json::from_reader(reader)?)
            }
            _ => Ok(Vec::new()),
        }
    }
<<<<<<< HEAD
}
impl Model for FrontState {
    fn event(&mut self, cx: &mut EventContext, event: &mut Event) {
        event.map(|app_event, meta| match app_event {
            FrontMessage::Frame => {
                for msg in self.socket.try_iter() {
                    debug!("Client recieved a message: {:?}", msg);
                    match msg {
                        IppMessage::Init => panic!(
                            "Init message is recieved by the client. This has not to be happened."
                        ),
                        IppMessage::State(state) => self.gui_state = state,
                        IppMessage::Shutdown => cx.close_window(),
                    }
                }
                if let Some(rx) = self.parser_channel.as_ref() {
                    match rx.try_recv() {
                        Ok(v) => {
                            self.widgets.parsing_progress = v;
=======
    fn build_encoders_list(
        json_path: &PathBuf,
        progress: &ParsingProgress,
    ) -> anyhow::Result<Vec<Encoder>> {
        match progress {
            ParsingProgress::Result(Ok(_)) => {
                let file = File::open(encoders_path(json_path))?;
                let reader = BufReader::new(file);
                Ok(serde_json::from_reader(reader)?)
            }
            _ => Ok(Vec::new()),
        }
    }
    fn build_filters_list(
        json_path: &PathBuf,
        progress: &ParsingProgress,
    ) -> anyhow::Result<Vec<ParsedFilter>> {
        match progress {
            ParsingProgress::Result(Ok(_)) => {
                let file = File::open(filters_path(json_path))?;
                let reader = BufReader::new(file);
                Ok(serde_json::from_reader(reader)?)
            }
            _ => Ok(Vec::new()),
        }
    }
    fn poll_messages(&mut self) -> anyhow::Result<()> {
        for msg in self.msg_rx.try_iter().collect::<Vec<FrontMessage>>() {
            match msg {
                FrontMessage::Parse => self.parse(),
                FrontMessage::Exit => self.exit_code = Some(ExitCode::Shutdown),
                FrontMessage::Error(e) => return Err(Error::msg(e)),
                FrontMessage::AlternativeValue(s) => self.alternative_value = s,
                FrontMessage::GetFrameRate => {
                    self.socket.send(IppMessage::GetCurrentVideoItem)?;
                    if let Ok(file) = self.socket.recv() {
                        if let IppMessage::SetCurrentVideoItem(file) = file {
                            self.state.render_settings.fps = framerate_from_video(file)?;
                        }
                    }
                }
                FrontMessage::GetResolution => {
                    self.socket.send(IppMessage::GetCurrentVideoItem)?;
                    if let Ok(file) = self.socket.recv() {
                        if let IppMessage::SetCurrentVideoItem(file) = file {
                            self.state.render_settings.resolution = Resolution::from_file(file)?;
>>>>>>> 8bb72df0
                        }
                    }
                }
                FrontMessage::Render => self.socket.send(IppMessage::BuildRenderSequence(
                    self.state.render_settings.clone(),
                ))?,
                FrontMessage::UpdateFilters(chain) => {
                    // debug!("FrontMessage::UpdateFilters({:#?}) ", chain);
                    match chain {
                        FilterChain::Item | FilterChain::Track => {
                            match &self.filters_widget.selected_video_item {
                                Some(i) => {
                                    self.socket.send(IppMessage::UpdateFilters(i.clone()))?
                                }
                                None => self.emit(FrontMessage::Error(
                                    "empty selected video item on update filters".to_string(),
                                )),
                            }
                        }
                        FilterChain::Master => {
                            self.socket.send(IppMessage::State(self.state.clone()))?
                        }
                    }
                }
            }
<<<<<<< HEAD
            FrontMessage::Closed => {
                self.socket.send(IppMessage::Shutdown).ok();
                self.socket.shutdown_all().ok();
            }
            FrontMessage::Parse => {
                debug!("Recieved Parse message.");
                self.widgets.parsing_progress = ParsingProgress::Progress(0.001);
                self.parse();
=======
        }
        if let Some(rx) = &self.parser_channel {
            for prg in rx.try_iter() {
                self.parsing_progress = prg;
                if let ParsingProgress::Result(Ok(_)) = self.parsing_progress {
                    self.muxers =
                        Self::build_muxers_list(&self.state.json_path, &self.parsing_progress)?;
                    self.encoders =
                        Self::build_encoders_list(&self.state.json_path, &self.parsing_progress)?;
                }
            }
        }
        for msg in self.socket.try_iter().collect::<Vec<IppMessage>>() {
            match msg {
                IppMessage::Init => panic!("recieved init message during the loop."),
                IppMessage::State(s) => self.state = s,
                IppMessage::Shutdown => self.exit_code = Some(ExitCode::Shutdown),
                IppMessage::BuildRenderSequence(_) => {
                    error!("recieved BuildRenderSequence message on front-end")
                }
                IppMessage::RenderSequence(s) => self.render(s)?,
                IppMessage::GetCurrentVideoItem => {
                    error!("recieved GetCurrentVideoItem mesge on font-end")
                }
                IppMessage::SetCurrentVideoItem(file) => {
                    error!("recieved SetCurrentVideoItem({:?}) in polling", file)
                }
                IppMessage::OnSelectedVideoItem(item) => {
                    self.filters_widget.selected_video_item = Some(item)
                }
                IppMessage::UpdateFilters(i) => {
                    error!("recieved UpdateFilters({:?}) in polling", i)
                }
>>>>>>> 8bb72df0
            }
        }
        for job in self.render_jobs.iter_mut() {
            job.poll()?;
        }
        Ok(())
    }
    fn emit(&self, message: FrontMessage) {
        self.msg_tx
            .send(message)
            .expect("front message channel is corrupted");
    }
}
<<<<<<< HEAD

enum FrontMessage {
    Frame,
    Closed,
    Parse,
}

pub fn front() -> Result<(), ApplicationError> {
    Application::new(|cx| {
        let socket = match rea_rs::socket::spawn_client(SOCKET_ADDRESS) {
            Ok(s) => s,
            Err(e) => {
                VStack::new(cx, |cx| {
                    Label::new(cx, "Socket is not connected. The error is:");
                    Label::new(cx, e.to_string());
                });
                return;
            }
        };
        debug!("Front is sending Init Message");
        socket.send(IppMessage::Init).unwrap();
        debug!("Front is waiting for Init state");
        let state = match socket.recv().unwrap() {
            IppMessage::State(s) => s,
            _ => panic!("not a state"),
        };
        debug!("front is building state");
        FrontState::new(state, socket).build(cx);
        cx.emit(EnvironmentEvent::SetThemeMode(AppTheme::BuiltIn(
            ThemeMode::DarkMode,
        )));

        VStack::new(cx, |cx| {
            VStack::new(cx, |cx| {
                render_settings(cx);
=======
impl eframe::App for Front {
    fn update(&mut self, ctx: &egui::Context, frame: &mut eframe::Frame) {
        if let Err(e) = self.poll_messages() {
            self.exit_code = Some(ExitCode::Error(e.to_string()));
        }
        if let Some(code) = &self.exit_code {
            match code {
                ExitCode::Shutdown => return ctx.send_viewport_cmd(egui::ViewportCommand::Close),
                ExitCode::Error(e) => {
                    self.widget_error_box(ctx, e);
                    return;
                }
            }
        }
        egui::TopBottomPanel::bottom("footer").show(ctx, |ui| {
            ui.horizontal(|ui| {
                self.widget_render(ctx, ui);
                ui.separator();
                self.widget_parser(ctx, ui);
            });
        });
        egui::CentralPanel::default().show(ctx, |ui| {
            ScrollArea::both()
                .auto_shrink([false, false])
                .show(ui, |ui| {
                    self.widget_filters(ctx, ui);
                    self.widget_render_settings(ctx, ui);
                });
        });
        ctx.request_repaint_after(Duration::from_millis(200));
    }
    fn save(&mut self, _storage: &mut dyn eframe::Storage) {
        // debug!("on save ()");
        match self.socket.send(IppMessage::State(self.state.clone())) {
            Ok(()) => (),
            Err(e) => {
                let msg = format!("Can not save state in reaper.\nThe error is: {}", e);
                error!("{}", msg);
                self.exit_code = Some(ExitCode::Error(msg))
            }
        }
    }
}

pub fn front() -> anyhow::Result<()> {
    let native_options = eframe::NativeOptions::default();
    let socket = socket::spawn_client(SOCKET_ADDRESS)?;
    socket.send(IppMessage::Init)?;
    let state = {
        let mut state: Result<State, LevitanusError> = Err(LevitanusError::FrontInitialization(
            "did't recieved any message from back-end".to_owned(),
        ));
        for msg in socket.iter() {
            if let IppMessage::State(s) = msg {
                state = Ok(s);
                break;
            } else {
                state = Err(LevitanusError::FrontInitialization(format!(
                    "Recieved another message instead of front initialization state: {:?}",
                    msg
                )));
            }
        }
        state?
    };
    debug!("state is: {:#?}", state);
    let app = Front::new(state, socket);
    match eframe::run_native(
        "Levitanus FFMPEG render",
        native_options,
        Box::new(|cc| {
            cc.egui_ctx.style_mut(|s| {
                let mut style = ScrollStyle::floating();
                style.floating_allocated_width = 10.0;
                s.spacing.scroll = style;
>>>>>>> 8bb72df0
            });
            Ok(Box::new(app))
        }),
    ) {
        Ok(r) => Ok(r),
        Err(e) => Err(LevitanusError::Unexpected(e.to_string()).into()),
    }
}<|MERGE_RESOLUTION|>--- conflicted
+++ resolved
@@ -16,16 +16,10 @@
 use filters_widget::{FilterChain, FlitersWidget, SelectedVideoItem};
 use log::{debug, error};
 use rea_rs::{
-<<<<<<< HEAD
-    socket::{Broadcaster, SocketHandle},
-    ControlSurface, ExtState, Project, Reaper,
-};
-=======
     socket::{self, Broadcaster, SocketHandle},
     ControlSurface, ExtState, Mutable, Project, Reaper, Track, WithReaperPtr, GUID,
 };
 use render_widget::RenderJob;
->>>>>>> 8bb72df0
 use serde::{Deserialize, Serialize};
 
 use super::{
@@ -37,16 +31,10 @@
     },
     RenderSettings,
 };
-<<<<<<< HEAD
-use crate::LevitanusError;
-use render_settings::{render_settings, RenderSettingsWidget};
-use small_widgets::widget_parser;
-=======
 use crate::{
     ffmpeg::base::{build_render_timelines, set_filters},
     LevitanusError,
 };
->>>>>>> 8bb72df0
 
 mod filters_widget;
 mod render_settings;
@@ -96,8 +84,6 @@
     fn ext_state(pr: &Project) -> ExtState<State, Project> {
         ExtState::new(EXT_SECTION, EXT_STATE_KEY, None, PERSIST, pr, None)
     }
-<<<<<<< HEAD
-=======
     fn get_current_video_item(&self) -> Option<PathBuf> {
         if let Some(guid) = self.last_video_item_guid {
             let rpr = Reaper::get();
@@ -110,7 +96,6 @@
         }
         None
     }
->>>>>>> 8bb72df0
 }
 impl Drop for Backend {
     fn drop(&mut self) {
@@ -133,9 +118,6 @@
         };
 
         let rpr = Reaper::get();
-<<<<<<< HEAD
-        let pr = rpr.current_project();
-=======
         let mut pr = rpr.current_project();
         if let Some(item) = pr.get_selected_item_mut(0) {
             if match self.last_video_item_guid {
@@ -170,24 +152,16 @@
         } else {
             self.last_video_item_selection = false;
         }
->>>>>>> 8bb72df0
 
         let mut shutdown = false;
 
         for client in clients.iter_mut() {
             for message in client.try_iter() {
-<<<<<<< HEAD
-                debug!("server recieved a message: {:#?}", message);
-=======
                 // debug!("server recieved a message: {:#?}", message);
->>>>>>> 8bb72df0
                 match message {
                     IppMessage::Init => client.send(IppMessage::State(
                         Self::ext_state(&pr).get()?.unwrap_or(State::default()),
                     ))?,
-<<<<<<< HEAD
-                    IppMessage::State(msg) => Self::ext_state(&pr).set(msg),
-=======
                     IppMessage::State(msg) => {
                         let mut state = Self::ext_state(&pr);
                         if state.get()?.unwrap_or(State::default()) != msg {
@@ -195,7 +169,6 @@
                             pr.mark_dirty();
                         }
                     }
->>>>>>> 8bb72df0
                     IppMessage::Shutdown => shutdown = true,
                     IppMessage::GetCurrentVideoItem => {
                         if let Some(file) = self.get_current_video_item() {
@@ -256,12 +229,6 @@
     }
 }
 
-<<<<<<< HEAD
-#[derive(Debug, Clone, Serialize, Deserialize, Lens)]
-struct State {
-    json_path: PathBuf,
-    render_settings: RenderSettings,
-=======
 #[derive(Debug, Serialize, Deserialize, Clone)]
 enum StateMessage {
     Muxer(Muxer),
@@ -274,7 +241,6 @@
     render_settings: RenderSettings,
     parallel_render: bool,
     master_filters: Vec<SerializedFilter>,
->>>>>>> 8bb72df0
 }
 impl Default for State {
     fn default() -> Self {
@@ -285,11 +251,8 @@
         State {
             json_path,
             render_settings: RenderSettings::default(),
-<<<<<<< HEAD
-=======
             parallel_render: true,
             master_filters: Vec::new(),
->>>>>>> 8bb72df0
         }
     }
 }
@@ -316,37 +279,17 @@
 struct Front {
     state: State,
     socket: SocketHandle<IppMessage>,
-<<<<<<< HEAD
-=======
     exit_code: Option<ExitCode>,
     msg_rx: Receiver<FrontMessage>,
     msg_tx: Sender<FrontMessage>,
     parsing_progress: ParsingProgress,
->>>>>>> 8bb72df0
     parser_channel: Option<Receiver<ParsingProgress>>,
     render_jobs: Vec<RenderJob>,
     alternative_value: String,
     muxers: Vec<Muxer>,
-<<<<<<< HEAD
-    widgets: Widgets,
-}
-#[derive(Debug, Lens)]
-struct Widgets {
-    parsing_progress: ParsingProgress,
-    render_settings: render_settings::RenderSettingsWidget,
-}
-impl Widgets {
-    fn new(parsing_progress: ParsingProgress, render_settings: RenderSettingsWidget) -> Self {
-        Self {
-            parsing_progress,
-            render_settings,
-        }
-    }
-=======
     encoders: Vec<Encoder>,
     filters: Vec<ParsedFilter>,
     filters_widget: FlitersWidget,
->>>>>>> 8bb72df0
 }
 impl Front {
     fn new(gui_state: State, socket: SocketHandle<IppMessage>) -> Self {
@@ -355,13 +298,6 @@
             false => ParsingProgress::Unparsed,
         };
         let muxers = Self::build_muxers_list(&gui_state.json_path, &parsing_progress)
-<<<<<<< HEAD
-            .expect("can not build muxers list");
-        let widgets = Widgets::new(
-            parsing_progress,
-            RenderSettingsWidget::new(&gui_state.render_settings, &muxers),
-        );
-=======
             .expect("can not build muxers list")
             .into_iter()
             .filter(|mux| mux.video_codec.is_some() && mux.extensions.is_some())
@@ -372,28 +308,20 @@
             .expect("can not build filters list");
 
         let (msg_tx, msg_rx) = channel();
->>>>>>> 8bb72df0
         Self {
             state: gui_state,
             socket,
-<<<<<<< HEAD
-=======
             exit_code: None,
             msg_rx,
             msg_tx,
             parsing_progress,
->>>>>>> 8bb72df0
             parser_channel: None,
             render_jobs: Vec::new(),
             alternative_value: String::default(),
             muxers,
-<<<<<<< HEAD
-            widgets,
-=======
             encoders,
             filters,
             filters_widget: FlitersWidget::new(),
->>>>>>> 8bb72df0
         }
     }
     fn parse(&mut self) {
@@ -418,27 +346,6 @@
             _ => Ok(Vec::new()),
         }
     }
-<<<<<<< HEAD
-}
-impl Model for FrontState {
-    fn event(&mut self, cx: &mut EventContext, event: &mut Event) {
-        event.map(|app_event, meta| match app_event {
-            FrontMessage::Frame => {
-                for msg in self.socket.try_iter() {
-                    debug!("Client recieved a message: {:?}", msg);
-                    match msg {
-                        IppMessage::Init => panic!(
-                            "Init message is recieved by the client. This has not to be happened."
-                        ),
-                        IppMessage::State(state) => self.gui_state = state,
-                        IppMessage::Shutdown => cx.close_window(),
-                    }
-                }
-                if let Some(rx) = self.parser_channel.as_ref() {
-                    match rx.try_recv() {
-                        Ok(v) => {
-                            self.widgets.parsing_progress = v;
-=======
     fn build_encoders_list(
         json_path: &PathBuf,
         progress: &ParsingProgress,
@@ -485,7 +392,6 @@
                     if let Ok(file) = self.socket.recv() {
                         if let IppMessage::SetCurrentVideoItem(file) = file {
                             self.state.render_settings.resolution = Resolution::from_file(file)?;
->>>>>>> 8bb72df0
                         }
                     }
                 }
@@ -511,16 +417,6 @@
                     }
                 }
             }
-<<<<<<< HEAD
-            FrontMessage::Closed => {
-                self.socket.send(IppMessage::Shutdown).ok();
-                self.socket.shutdown_all().ok();
-            }
-            FrontMessage::Parse => {
-                debug!("Recieved Parse message.");
-                self.widgets.parsing_progress = ParsingProgress::Progress(0.001);
-                self.parse();
-=======
         }
         if let Some(rx) = &self.parser_channel {
             for prg in rx.try_iter() {
@@ -554,7 +450,6 @@
                 IppMessage::UpdateFilters(i) => {
                     error!("recieved UpdateFilters({:?}) in polling", i)
                 }
->>>>>>> 8bb72df0
             }
         }
         for job in self.render_jobs.iter_mut() {
@@ -568,43 +463,6 @@
             .expect("front message channel is corrupted");
     }
 }
-<<<<<<< HEAD
-
-enum FrontMessage {
-    Frame,
-    Closed,
-    Parse,
-}
-
-pub fn front() -> Result<(), ApplicationError> {
-    Application::new(|cx| {
-        let socket = match rea_rs::socket::spawn_client(SOCKET_ADDRESS) {
-            Ok(s) => s,
-            Err(e) => {
-                VStack::new(cx, |cx| {
-                    Label::new(cx, "Socket is not connected. The error is:");
-                    Label::new(cx, e.to_string());
-                });
-                return;
-            }
-        };
-        debug!("Front is sending Init Message");
-        socket.send(IppMessage::Init).unwrap();
-        debug!("Front is waiting for Init state");
-        let state = match socket.recv().unwrap() {
-            IppMessage::State(s) => s,
-            _ => panic!("not a state"),
-        };
-        debug!("front is building state");
-        FrontState::new(state, socket).build(cx);
-        cx.emit(EnvironmentEvent::SetThemeMode(AppTheme::BuiltIn(
-            ThemeMode::DarkMode,
-        )));
-
-        VStack::new(cx, |cx| {
-            VStack::new(cx, |cx| {
-                render_settings(cx);
-=======
 impl eframe::App for Front {
     fn update(&mut self, ctx: &egui::Context, frame: &mut eframe::Frame) {
         if let Err(e) = self.poll_messages() {
@@ -680,7 +538,6 @@
                 let mut style = ScrollStyle::floating();
                 style.floating_allocated_width = 10.0;
                 s.spacing.scroll = style;
->>>>>>> 8bb72df0
             });
             Ok(Box::new(app))
         }),
