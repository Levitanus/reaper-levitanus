--- conflicted
+++ resolved
@@ -1,40 +1,3 @@
-<<<<<<< HEAD
-use vizia::prelude::*;
-
-use crate::ffmpeg::{options::Muxer, RenderSettings};
-
-use super::{FrontMessage, FrontState, Widgets};
-
-#[derive(Debug, Lens, Clone, Data)]
-pub struct RenderSettingsWidget {
-    muxers: Vec<String>,
-    muxer: usize,
-}
-impl RenderSettingsWidget {
-    pub fn new(render_settings: &RenderSettings, muxers: &Vec<Muxer>) -> Self {
-        let muxers: Vec<String> = muxers.iter().map(|mux| mux.name.clone()).collect();
-        let muxer = muxers
-            .iter()
-            .enumerate()
-            .find(|(_idx, m)| *m == &render_settings.muxer)
-            .unwrap_or((0, &String::default()))
-            .0;
-        Self { muxers, muxer }
-    }
-}
-
-pub fn render_settings(cx: &mut Context) {
-    Binding::new(
-        cx,
-        FrontState::widgets.then(Widgets::render_settings),
-        |cx, lens| {
-            // let settings = lens.get(cx);
-            VStack::new(cx, |cx| {
-                Label::new(cx, "render settings").font_weight(500);
-                HStack::new(cx, |cx| {
-                    Label::new(cx, "muxer:");
-                    ComboBox::new(cx, lens.map(|l| l.muxers.clone()), lens.map(|l| l.muxer));
-=======
 use egui::{
     CollapsingHeader, Color32, ComboBox, Context, DragValue, Grid, RichText, ScrollArea, Ui,
 };
@@ -171,7 +134,6 @@
                         &mut self.state.render_settings.muxer_options,
                         current_muxer.options,
                     );
->>>>>>> 8bb72df0
                 });
                 CollapsingHeader::new("video encoder options").show_unindented(ui, |ui| {
                     Self::widget_options_wrapper(
