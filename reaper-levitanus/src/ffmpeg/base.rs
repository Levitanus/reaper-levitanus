--- conflicted
+++ resolved
@@ -10,10 +10,6 @@
     options::{FfmpegColor, OptionParameter},
     stream_ids::StreamId,
 };
-
-use super::filters::{Filter, ScaleAspectRationOption};
-use super::nodes::{Node, NodeContent, Pin};
-use super::options::Opt;
 
 use fraction::Fraction;
 use itertools::Itertools;
@@ -25,75 +21,11 @@
 };
 use serde::{Deserialize, Serialize};
 
-<<<<<<< HEAD
-#[derive(Debug, Clone, PartialEq, Serialize, Deserialize)]
-pub struct RenderSettings {
-    pub muxer: String,
-    pub muxer_options: Vec<Opt>,
-    pub extension: String,
-    pub video_encoder: String,
-    pub video_encoder_options: Vec<Opt>,
-    pub audio_encoder: String,
-    pub audio_encoder_options: Vec<Opt>,
-    pub subtitle_encoder: String,
-    pub subtitle_encoder_options: Vec<Opt>,
-    pub fps: Fraction,
-    pub pixel_format: String,
-    pub resolution: Resolution,
-    pub pad_color: String,
-}
-impl Default for RenderSettings {
-    fn default() -> Self {
-        Self {
-            muxer: "matroska".to_string(),
-            muxer_options: Vec::new(),
-            extension: "mkv".to_string(),
-            video_encoder: "libx264".to_string(),
-            video_encoder_options: Vec::new(),
-            audio_encoder: "vorbis".to_string(),
-            audio_encoder_options: Vec::new(),
-            subtitle_encoder: "ass".to_string(),
-            subtitle_encoder_options: Vec::new(),
-            fps: Fraction::new(3000_u64, 1001_u64),
-            pixel_format: "yuv420p".to_string(),
-            resolution: Resolution::default(),
-            pad_color: "DarkCyan".into(),
-        }
-    }
-}
-
-#[derive(Debug, Clone, PartialEq, Serialize, Deserialize)]
-pub struct Resolution {
-    pub width: usize,
-    pub height: usize,
-}
-impl Default for Resolution {
-    fn default() -> Self {
-        Self {
-            width: 1920,
-            height: 1080,
-        }
-    }
-}
-
-pub trait Timestamp {
-    fn timestump(&self) -> String;
-}
-impl Timestamp for Duration {
-    fn timestump(&self) -> String {
-        let hours = self.as_secs() / 60 / 60;
-        let mins = self.as_secs() / 60;
-        let secs = self.as_secs();
-        let millis = self.subsec_millis();
-        format!("{hours}:{mins}:{secs}.{millis}")
-    }
-=======
 #[derive(Debug, Clone, Serialize, Deserialize)]
 pub struct RenderSequence {
     input: Vec<String>,
     filter: Vec<String>,
     output: Vec<String>,
->>>>>>> 8bb72df0
 }
 
 #[derive(Debug)]
@@ -196,24 +128,12 @@
     }
 }
 
-<<<<<<< HEAD
-#[derive(Debug)]
-pub struct TimeLine {
-    outfile: PathBuf,
-    _start: Position,
-    _end: Position,
-    resolution: Resolution,
-    pad_color: String,
-    fps: Fraction,
-    inputs: Vec<VideoInput>,
-=======
 #[derive(Debug, Clone, Serialize, Deserialize)]
 pub struct TimeLineContent {
     content_type: TimeLineContentType,
     timeline_position: Position,
     timeline_end_position: Position,
     z_index: usize,
->>>>>>> 8bb72df0
 }
 impl TimeLineContent {
     fn new(duration: Duration) -> Self {
