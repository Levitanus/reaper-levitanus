--- conflicted
+++ resolved
@@ -18,11 +18,8 @@
     Enum(String),
     #[error("KeyError: {0} has no key {1}")]
     KeyError(String, String),
-<<<<<<< HEAD
-=======
     #[error("ReaperError, original message: {0}")]
     Reaper(String),
     #[error("ReaperError, original message: {0}")]
     Render(String),
->>>>>>> 8bb72df0
 }